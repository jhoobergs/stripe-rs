use client::Client;
use error::Error;
use ids::TokenId;
use params::{Identifiable, Metadata, Timestamp};
use resources::{Address, Card, Currency};

#[derive(Clone, Debug, Deserialize, Serialize)]
pub struct OwnerParams<'a> {
    #[serde(skip_serializing_if = "Option::is_none")]
    pub address: Option<Address>,
    #[serde(skip_serializing_if = "Option::is_none")]
    pub email: Option<&'a str>,
    #[serde(skip_serializing_if = "Option::is_none")]
    pub name: Option<&'a str>,
    #[serde(skip_serializing_if = "Option::is_none")]
    pub phone: Option<&'a str>,
}

<<<<<<< HEAD
/// The resource representing a Stripe verification code.
///
/// For more details see [https://stripe.com/docs/api#source_object-code_verification](https://stripe.com/docs/api#source_object-code_verification).
#[derive(Debug, Deserialize, Serialize)]
=======
#[derive(Clone, Debug, Deserialize, Serialize)]
>>>>>>> 5c5586ed
pub struct CodeVerification {
    pub attempts_remaining: i64,
    pub status: VerificationStatus,
}

/// An enum representing the possible values of a `CodeVerification`'s `status` field.
/// 
/// For more details see [https://stripe.com/docs/api#source_object-code_verification-status](https://stripe.com/docs/api#source_object-code_verification-status)
#[derive(Deserialize, Serialize, PartialEq, Debug, Clone, Eq)]
pub enum VerificationStatus {
    #[serde(rename="pending")]
    Pending,
    #[serde(rename="succeeded")]
    Succeeded,
    #[serde(rename="failed")]
    Failed,
    #[serde(other)]
    Other,
}

<<<<<<< HEAD
/// The resource representing a Stripe verified owner’s address.
///
/// For more details see [https://stripe.com/docs/api#source_object-owner-verified_address](https://stripe.com/docs/api#source_object-owner-verified_address).
#[derive(Debug, Deserialize, Serialize)]
=======
#[derive(Clone, Debug, Deserialize, Serialize)]
>>>>>>> 5c5586ed
pub struct VerifiedAddress {
    pub city: Address,
    pub country: String,
    pub line1: String,
    pub line2: String,
    pub postal_code: String,
    pub state: String,
}

<<<<<<< HEAD
/// The resource representing a Stripe information related to the receiver flow.
///
/// For more details see [https://stripe.com/docs/api#source_object-receiver](https://stripe.com/docs/api#source_object-receiver).
#[derive(Debug, Deserialize, Serialize)]
=======
#[derive(Clone, Debug, Deserialize, Serialize)]
>>>>>>> 5c5586ed
pub struct Receiver {
    pub address: String,
    pub amount_charged: i64,
    pub amount_receive: i64,
    pub amount_returned: i64,
}

<<<<<<< HEAD
/// The resource representing a Stripe information related to the redirect flow.
///
/// For more details see [https://stripe.com/docs/api#source_object-redirect](https://stripe.com/docs/api#source_object-redirect).
#[derive(Debug, Deserialize, Serialize)]
=======
#[derive(Clone, Debug, Deserialize, Serialize)]
>>>>>>> 5c5586ed
pub struct Redirect {
    pub failure_reason: Option<String>,
    pub return_url: String,
    pub status: String,
    pub url: String,
}

<<<<<<< HEAD
/// The resource representing a Stripe information about the owner.
///
/// For more details see [https://stripe.com/docs/api#source_object-owner](https://stripe.com/docs/api#source_object-owner).
#[derive(Debug, Deserialize, Serialize)]
=======
#[derive(Clone, Debug, Deserialize, Serialize)]
>>>>>>> 5c5586ed
pub struct Owner {
    pub address: Option<Address>,
    pub email: Option<String>,
    pub name: Option<String>,
    pub phone: Option<String>,
    pub verified_address: Option<VerifiedAddress>,
    pub verified_email: Option<String>,
    pub verified_name: Option<String>,
    pub verified_phone: Option<String>,
}

<<<<<<< HEAD
/// An enum representing the possible values of a `Source`'s `type` field.
/// 
/// For more details see [https://stripe.com/docs/api#source_object-type](https://stripe.com/docs/api#source_object-type)
#[derive(Deserialize, Serialize, PartialEq, Debug, Clone, Eq)]
#[serde(rename_all = "snake_case")]
pub enum SourceType {
    AchCreditTransfer,
    AchDebit,
    Alipay,
    Bancontact,
    Card,
    CardPresent, 
    Eps,
    Giropay,
    Ideal,
    Multibanco,
    P24,
    PaperCheck,
    SepaCreditTransfer,
    SepaDebit,
    Sofort,
    ThreeDSecure,
    #[serde(other)]
    Other,
}

/// An enum representing the possible values of a `Source`'s `status` field.
/// 
/// For more details see [https://stripe.com/docs/api#source_object-status](https://stripe.com/docs/api#source_object-status)
#[derive(Deserialize, Serialize, PartialEq, Debug, Clone, Eq)]
#[serde(rename_all = "snake_case")]
pub enum SourceStatus {
    Canceled,
    Chargeable,
    Consumed,
    Failed,
    Pending,
    #[serde(other)]
    Other,
}

/// An enum representing the possible values of a `Source`'s `flow` field.
/// 
/// For more details see [https://stripe.com/docs/api#source_object-flow](https://stripe.com/docs/api#source_object-flow)
#[derive(Deserialize, Serialize, PartialEq, Debug, Clone, Eq)]
#[serde(rename_all = "snake_case")]
pub enum SourceFlow {
    Redirect,
    Receiver,
    CodeVerification,
    None,
    #[serde(other)]
    Other,
}

/// An enum representing the possible values of a `Source`'s `usage` field.
/// 
/// For more details see [https://stripe.com/docs/api#source_object-usage](https://stripe.com/docs/api#source_object-usage)
#[derive(Deserialize, Serialize, PartialEq, Debug, Clone, Eq)]
#[serde(rename_all = "snake_case")]
pub enum SourceUsage {
    Reusable,
    SingleUse,
    #[serde(other)]
    Other,
}

#[derive(Debug, Deserialize, Serialize)]
=======
#[derive(Clone, Debug, Deserialize, Serialize)]
>>>>>>> 5c5586ed
pub struct RedirectParams<'a> {
    return_url: &'a str,
}

#[derive(Debug, Default, Deserialize, Serialize)]
pub struct SourceParams<'a> {
    #[serde(rename = "type")]
    #[serde(skip_serializing_if = "Option::is_none")]
    pub source_type: Option<SourceType>,
    #[serde(skip_serializing_if = "Option::is_none")]
    pub amount: Option<u64>,
    #[serde(skip_serializing_if = "Option::is_none")]
    pub currency: Option<Currency>,
    #[serde(skip_serializing_if = "Option::is_none")]
    pub flow: Option<SourceFlow>,
    #[serde(skip_serializing_if = "Option::is_none")]
    pub metadata: Option<Metadata>,
    #[serde(skip_serializing_if = "Option::is_none")]
    pub owner: Option<OwnerParams<'a>>,
    #[serde(skip_serializing_if = "Option::is_none")]
    pub statement_descriptor: Option<&'a str>,
    #[serde(skip_serializing_if = "Option::is_none")]
    pub redirect: Option<RedirectParams<'a>>,
    #[serde(skip_serializing_if = "Option::is_none")]
    pub token: Option<TokenId>,
    #[serde(skip_serializing_if = "Option::is_none")]
    pub usage: Option<SourceUsage>,
}

/// The resource representing a Stripe source.
///
<<<<<<< HEAD
/// For more details see [https://stripe.com/docs/api#sources](https://stripe.com/docs/api#sources).
#[derive(Debug, Deserialize, Serialize)]
=======
/// For more details see https://stripe.com/docs/api#sources.
#[derive(Clone, Debug, Deserialize, Serialize)]
>>>>>>> 5c5586ed
pub struct Source {
    pub id: String,
    pub amount: Option<i64>,
    pub card: Option<Card>,
    pub client_secret: Option<String>,
    pub code_verification: Option<CodeVerification>,
    pub created: Timestamp,
    pub currency: Option<Currency>,
    pub flow: Option<SourceFlow>,
    pub livemode: bool,
    pub metadata: Option<Metadata>,
    pub owner: Option<Owner>,
    pub receiver: Option<Receiver>,
    pub redirect: Option<Redirect>,
    pub statement_descriptor: Option<String>,
    pub status: Option<SourceStatus>,
    #[serde(rename = "type")]
    pub source_type: Option<SourceType>,
    pub usage: Option<SourceUsage>,
}

impl Source {
    pub fn create(client: &Client, params: SourceParams) -> Result<Source, Error> {
        client.post("/sources", params)
    }

    pub fn get(client: &Client, source_id: &str) -> Result<Source, Error> {
        client.get(&format!("/sources/{}", source_id))
    }

    pub fn update(client: &Client, source_id: &str, params: SourceParams) -> Result<Source, Error> {
        client.post(&format!("/source/{}", source_id), params)
    }

    /// Attaches a source to a customer, does not change default Source for the Customer
    ///
    /// For more details see [https://stripe.com/docs/api#attach_source](https://stripe.com/docs/api#attach_source).
    pub fn attach_source(
        client: &Client,
        customer_id: &str,
        source_id: &str,
    ) -> Result<Source, Error> {
        #[derive(Serialize)]
        struct AttachSource<'a> { source: &'a str }
        let params = AttachSource { source: source_id };
        client.post(&format!("/customers/{}/sources", customer_id), params)
    }

    /// Detaches a source from a customer
    ///
    /// For more details see [https://stripe.com/docs/api#detach_source](https://stripe.com/docs/api#detach_source).
    pub fn detach_source(
        client: &Client,
        customer_id: &str,
        source_id: &str,
    ) -> Result<Source, Error> {
        client.delete(&format!("/customers/{}/sources/{}", customer_id, source_id))
    }
}

impl Identifiable for Source {
    fn id(&self) -> &str {
        &self.id
    }
}<|MERGE_RESOLUTION|>--- conflicted
+++ resolved
@@ -16,14 +16,10 @@
     pub phone: Option<&'a str>,
 }
 
-<<<<<<< HEAD
 /// The resource representing a Stripe verification code.
 ///
 /// For more details see [https://stripe.com/docs/api#source_object-code_verification](https://stripe.com/docs/api#source_object-code_verification).
-#[derive(Debug, Deserialize, Serialize)]
-=======
-#[derive(Clone, Debug, Deserialize, Serialize)]
->>>>>>> 5c5586ed
+#[derive(Clone, Debug, Deserialize, Serialize)]
 pub struct CodeVerification {
     pub attempts_remaining: i64,
     pub status: VerificationStatus,
@@ -32,7 +28,7 @@
 /// An enum representing the possible values of a `CodeVerification`'s `status` field.
 /// 
 /// For more details see [https://stripe.com/docs/api#source_object-code_verification-status](https://stripe.com/docs/api#source_object-code_verification-status)
-#[derive(Deserialize, Serialize, PartialEq, Debug, Clone, Eq)]
+#[derive(Clone, Copy, Debug, Deserialize, Serialize, PartialEq, Eq)]
 pub enum VerificationStatus {
     #[serde(rename="pending")]
     Pending,
@@ -44,14 +40,10 @@
     Other,
 }
 
-<<<<<<< HEAD
 /// The resource representing a Stripe verified owner’s address.
 ///
 /// For more details see [https://stripe.com/docs/api#source_object-owner-verified_address](https://stripe.com/docs/api#source_object-owner-verified_address).
-#[derive(Debug, Deserialize, Serialize)]
-=======
-#[derive(Clone, Debug, Deserialize, Serialize)]
->>>>>>> 5c5586ed
+#[derive(Clone, Debug, Deserialize, Serialize)]
 pub struct VerifiedAddress {
     pub city: Address,
     pub country: String,
@@ -61,14 +53,10 @@
     pub state: String,
 }
 
-<<<<<<< HEAD
 /// The resource representing a Stripe information related to the receiver flow.
 ///
 /// For more details see [https://stripe.com/docs/api#source_object-receiver](https://stripe.com/docs/api#source_object-receiver).
-#[derive(Debug, Deserialize, Serialize)]
-=======
-#[derive(Clone, Debug, Deserialize, Serialize)]
->>>>>>> 5c5586ed
+#[derive(Clone, Debug, Deserialize, Serialize)]
 pub struct Receiver {
     pub address: String,
     pub amount_charged: i64,
@@ -76,14 +64,10 @@
     pub amount_returned: i64,
 }
 
-<<<<<<< HEAD
 /// The resource representing a Stripe information related to the redirect flow.
 ///
 /// For more details see [https://stripe.com/docs/api#source_object-redirect](https://stripe.com/docs/api#source_object-redirect).
-#[derive(Debug, Deserialize, Serialize)]
-=======
-#[derive(Clone, Debug, Deserialize, Serialize)]
->>>>>>> 5c5586ed
+#[derive(Clone, Debug, Deserialize, Serialize)]
 pub struct Redirect {
     pub failure_reason: Option<String>,
     pub return_url: String,
@@ -91,14 +75,10 @@
     pub url: String,
 }
 
-<<<<<<< HEAD
 /// The resource representing a Stripe information about the owner.
 ///
 /// For more details see [https://stripe.com/docs/api#source_object-owner](https://stripe.com/docs/api#source_object-owner).
-#[derive(Debug, Deserialize, Serialize)]
-=======
-#[derive(Clone, Debug, Deserialize, Serialize)]
->>>>>>> 5c5586ed
+#[derive(Clone, Debug, Deserialize, Serialize)]
 pub struct Owner {
     pub address: Option<Address>,
     pub email: Option<String>,
@@ -110,11 +90,10 @@
     pub verified_phone: Option<String>,
 }
 
-<<<<<<< HEAD
 /// An enum representing the possible values of a `Source`'s `type` field.
 /// 
 /// For more details see [https://stripe.com/docs/api#source_object-type](https://stripe.com/docs/api#source_object-type)
-#[derive(Deserialize, Serialize, PartialEq, Debug, Clone, Eq)]
+#[derive(Clone, Copy, Debug, Deserialize, Serialize, PartialEq, Eq)]
 #[serde(rename_all = "snake_case")]
 pub enum SourceType {
     AchCreditTransfer,
@@ -140,7 +119,7 @@
 /// An enum representing the possible values of a `Source`'s `status` field.
 /// 
 /// For more details see [https://stripe.com/docs/api#source_object-status](https://stripe.com/docs/api#source_object-status)
-#[derive(Deserialize, Serialize, PartialEq, Debug, Clone, Eq)]
+#[derive(Clone, Copy, Debug, Deserialize, Serialize, PartialEq, Eq)]
 #[serde(rename_all = "snake_case")]
 pub enum SourceStatus {
     Canceled,
@@ -155,7 +134,7 @@
 /// An enum representing the possible values of a `Source`'s `flow` field.
 /// 
 /// For more details see [https://stripe.com/docs/api#source_object-flow](https://stripe.com/docs/api#source_object-flow)
-#[derive(Deserialize, Serialize, PartialEq, Debug, Clone, Eq)]
+#[derive(Clone, Copy, Debug, Deserialize, Serialize, PartialEq, Eq)]
 #[serde(rename_all = "snake_case")]
 pub enum SourceFlow {
     Redirect,
@@ -169,7 +148,7 @@
 /// An enum representing the possible values of a `Source`'s `usage` field.
 /// 
 /// For more details see [https://stripe.com/docs/api#source_object-usage](https://stripe.com/docs/api#source_object-usage)
-#[derive(Deserialize, Serialize, PartialEq, Debug, Clone, Eq)]
+#[derive(Clone, Copy, Deserialize, Serialize, PartialEq, Eq)]
 #[serde(rename_all = "snake_case")]
 pub enum SourceUsage {
     Reusable,
@@ -178,10 +157,7 @@
     Other,
 }
 
-#[derive(Debug, Deserialize, Serialize)]
-=======
-#[derive(Clone, Debug, Deserialize, Serialize)]
->>>>>>> 5c5586ed
+#[derive(Clone, Debug, Deserialize, Serialize)]
 pub struct RedirectParams<'a> {
     return_url: &'a str,
 }
@@ -213,13 +189,8 @@
 
 /// The resource representing a Stripe source.
 ///
-<<<<<<< HEAD
 /// For more details see [https://stripe.com/docs/api#sources](https://stripe.com/docs/api#sources).
-#[derive(Debug, Deserialize, Serialize)]
-=======
-/// For more details see https://stripe.com/docs/api#sources.
-#[derive(Clone, Debug, Deserialize, Serialize)]
->>>>>>> 5c5586ed
+#[derive(Clone, Debug, Deserialize, Serialize)]
 pub struct Source {
     pub id: String,
     pub amount: Option<i64>,
